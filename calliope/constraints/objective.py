--- conflicted
+++ resolved
@@ -14,11 +14,8 @@
 def objective_cost_minimization(model):
     """
     Minimizes total system monetary cost.
-<<<<<<< HEAD
-=======
     Used as a default if a model does not specify another objective.
 
->>>>>>> 49ee231e
     """
     m = model.m
 
