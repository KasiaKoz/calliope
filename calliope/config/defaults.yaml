#
# NB Parts of this file are automatically parsed and extracted for the configuration reference documentation.
# See `doc/user/configuration_reference.rst` and `doc/generate_tables.py`, which populates
# the `doc/user/includes` directory
#

##
# Model-wide default settings
##

run:
    backend: pyomo  # Backend to use to build and solve the model. As of v0.6.0, only `pyomo` is available
    bigM: 1e9 # Used for unmet demand, but should be of a similar order of magnitude as the largest cost that the model could achieve. Too high and the model will not converge
    cyclic_storage: true # If true, storage in the last timestep of the timeseries is considered to be the 'previous timestep' in the first timestep of the timeseries
    ensure_feasibility: false # If true, unmet_demand will be a decision variable, to account for an ability to meet demand with the available supply. If False and a mismatch occurs, the optimisation will fail due to infeasibility
    mode: plan  # Which mode to run the model in: 'plan', 'operation' or 'spores'
    objective_options: {'cost_class': {'monetary': 1}, 'sense': 'minimize'}  # Arguments to pass to objective function. If cost-based objective function in use, should include 'cost_class' and 'sense' (maximize/minimize)
    objective:  minmax_cost_optimization # Name of internal objective function to use, currently only min/max cost-based optimisation is available
    operation:  # Settings for operational mode
        window: null
        horizon: null
        use_cap_results: false
    spores_options:  # settings for SPORES (spatially-explicit, practically optimal results) mode
        spores_number: 3  # The number of SPORES to generate
        slack: 0.1  # The fraction above the cost-optimal cost to set the maximum cost during SPORES
        score_cost_class: spores_score  # The cost class to optimise against when generating SPORES
<<<<<<< HEAD
        slack_cost_class: monetary  # The cost class to use when limiting the `cost_max` constraint is assigned, for use alongside the slack and cost-optimal cost
        objective_cost_class: {monetary: 0, spores_score: 1}
=======
        objective_cost_class: {spores_score: 1, monetary: 0}  # The updated cost class weightings inthe objective when running SPORES
        slack_cost_group: null  # The group constraint name in which the `cost_max` constraint is assigned, for use alongside the slack and cost-optimal cost
        save_per_spore: false  # whether or not to save each SPORE run results separately or as one concatenated NetCDF. If True, "save_per_spore_path" or CLI argument "--to_netcdf" must be defined (to_netcdf will take precendence and be used a the directory name).
        save_per_spore_path: null  # file path for each spore run, which will be used if save_per_spore is used, and CLI command "--to_netcdf" is not defined. Will apply spore number using the python "format" method, so the path should include a "{}" at the position where the spore number should be included (e.g. "/path/to/spores/spore_{}.nc" will save results for SPORE 1 to "/path/to/spores/spore_1.nc"). The cost-optimal solution will be saved by using spore number 0.
        skip_cost_op: false  # whether or not to run the initial cost optimisation model to ascertain the cost-optimal cost and initial spores scores. If True, will take the group constraint and cost_energy_cap values directly.
>>>>>>> 88bd2fe4
    save_logs: null  # Directory into which to save logs and temporary files. Also turns on symbolic solver labels in the Pyomo backend
    solver_io: null  # What method the Pyomo backend should use to communicate with the solver
    solver_options: null  # A list of options, which are passed on to the chosen solver, and are therefore solver-dependent
    solver: cbc  # Which solver to use
    zero_threshold: 1e-10 # Any value coming out of the backend that is smaller than this threshold (due to floating point errors, probably) will be set to zero

model:
    calliope_version: null  # Calliope framework version this model is intended for
    name: null  # Model name
    random_seed: null  # Seed for random number generator used during clustering
    reserve_margin:  {} # Per-carrier system-wide reserve margins
    subset_time: null  # Subset of timesteps as a two-element list giving the range, e.g. ['2005-01-01', '2005-01-05'], or a single string, e.g. '2005-01'
    time: {}  # Optional settings to adjust time resolution, see :ref:`time_clustering` for the available options
    timeseries_data_path: null  # Path to time series data
    timeseries_data: null  # Dict of dataframes with time series data (when passing in dicts rather than YAML files to Model constructor)
    timeseries_dateformat: '%Y-%m-%d %H:%M:%S'  # Timestamp format of all time series data when read from file
    file_allowed: ['clustering_func', 'energy_eff', 'energy_ramping', 'export', 'om_con', 'om_prod', 'parasitic_eff', 'resource', 'resource_eff', 'storage_loss', 'carrier_ratios']  # List of configuration options allowed to specify "file=" to load timeseries data. This can be updated if you're adding a new custom constraint that requires a newly defined parameter to be a timeseries. If updating existing parameters, you can expect existing constraints to not change behaviour or to break on being constructed.

##
# Base technology groups
##

tech_groups:
    conversion:
        required_constraints: []
        allowed_constraints: ['energy_cap_equals', 'energy_cap_equals_systemwide', 'energy_cap_max', 'energy_cap_max_systemwide', 'energy_cap_min', 'energy_cap_min_use', 'energy_cap_per_unit', 'energy_cap_scale', 'energy_eff', 'energy_ramping', 'export_max', 'export_carrier', 'lifetime', 'units_equals', 'units_equals_systemwide', 'units_max', 'units_max_systemwide', 'units_min']
        allowed_costs: ['depreciation_rate', 'energy_cap', 'export', 'interest_rate', 'om_annual', 'om_annual_investment_fraction', 'om_con', 'om_prod', 'purchase']
        allowed_switches: [cap_method, export, allowed_carrier_con, allowed_carrier_prod]
        essentials:
            parent: null
        switches:
            cap_method: linear
            export: false
            allowed_carrier_con: true
            allowed_carrier_prod: true

    conversion_plus:
        required_constraints: []
        allowed_constraints: ['carrier_ratios', 'energy_cap_equals', 'energy_cap_equals_systemwide', 'energy_cap_max', 'energy_cap_max_systemwide', 'energy_cap_min', 'energy_cap_min_use', 'energy_cap_per_unit', 'energy_cap_scale', 'energy_eff', 'energy_ramping', 'export_max', 'export_carrier', 'lifetime', 'units_equals', 'units_equals_systemwide', 'units_max', 'units_max_systemwide', 'units_min']
        allowed_costs: ['depreciation_rate', 'energy_cap', 'export', 'interest_rate', 'om_annual', 'om_annual_investment_fraction', 'om_con', 'om_prod', 'purchase']
        allowed_switches: [cap_method, export, allowed_carrier_con, allowed_carrier_prod]
        essentials:
            parent: null
        switches:
            cap_method: linear
            export: false
            allowed_carrier_con: true
            allowed_carrier_prod: true
    demand:
        required_constraints: ['resource']
        allowed_constraints: ['resource', 'resource_area_equals', 'resource_scale', 'resource_unit']
        allowed_costs: [om_con]
        allowed_switches: [resource_unit, force_resource, allowed_carrier_con, allowed_carrier_prod]
        essentials:
            parent: null
        switches:
            force_resource: true
            resource_unit: energy
            allowed_carrier_con: true
            allowed_carrier_prod: false
    storage:
        required_constraints: []
        allowed_constraints: ['energy_cap_per_storage_cap_min', 'energy_cap_per_storage_cap_equals', 'energy_cap_per_storage_cap_max', 'energy_cap_equals', 'energy_cap_equals_systemwide', 'energy_cap_max', 'energy_cap_max_systemwide', 'energy_cap_min', 'energy_cap_min_use', 'energy_cap_per_unit', 'energy_cap_scale', 'energy_eff', 'energy_ramping', 'export_max', 'export_carrier', 'force_asynchronous_prod_con', 'lifetime', 'storage_cap_equals', 'storage_cap_max', 'storage_cap_min', 'storage_cap_per_unit', 'storage_initial', 'storage_loss', 'storage_time_max', 'storage_discharge_depth', 'units_equals', 'units_equals_systemwide', 'units_max', 'units_max_systemwide', 'units_min']
        allowed_costs: ['depreciation_rate', 'energy_cap', 'export', 'interest_rate', 'om_annual', 'om_annual_investment_fraction', 'om_prod', 'purchase', 'storage_cap']
        allowed_switches: [cap_method, include_storage, export, allowed_carrier_con, allowed_carrier_prod]
        essentials:
            parent: null
        switches:
            include_storage: True
            cap_method: linear
            export: false
            allowed_carrier_con: true
            allowed_carrier_prod: true
    supply:
        required_constraints: []
        allowed_constraints: ['energy_cap_equals', 'energy_cap_equals_systemwide', 'energy_cap_max', 'energy_cap_max_systemwide', 'energy_cap_min', 'energy_cap_min_use', 'energy_cap_per_unit', 'energy_cap_scale', 'energy_eff', 'energy_ramping', 'export_max', 'export_carrier', 'lifetime', 'resource', 'resource_area_equals', 'resource_area_max', 'resource_area_min', 'resource_area_per_energy_cap', 'resource_min_use', 'resource_scale', 'units_equals', 'units_equals_systemwide', 'units_max', 'units_max_systemwide', 'units_min']
        allowed_costs: ['depreciation_rate', 'energy_cap', 'export', 'interest_rate', 'om_annual', 'om_annual_investment_fraction', 'om_con', 'om_prod', 'purchase', 'resource_area']
        allowed_switches: [cap_method, resource_unit, force_resource, export, allowed_carrier_con, allowed_carrier_prod]
        essentials:
            parent: null
        switches:
            resource_unit: energy
            cap_method: linear
            force_resource: false
            export: false
            allowed_carrier_prod: true
            allowed_carrier_con: false

    supply_plus:
        required_constraints: []
        allowed_constraints: ['energy_cap_per_storage_cap_min', 'energy_cap_per_storage_cap_equals', 'energy_cap_per_storage_cap_max', 'energy_cap_equals', 'energy_cap_equals_systemwide', 'energy_cap_max', 'energy_cap_max_systemwide', 'energy_cap_min', 'energy_cap_min_use', 'energy_cap_per_unit', 'energy_cap_scale', 'energy_eff', 'energy_ramping', 'export_max', 'export_carrier', 'lifetime', 'parasitic_eff', 'resource', 'resource_area_equals', 'resource_area_max', 'resource_area_min', 'resource_area_per_energy_cap', 'resource_cap_equals', 'resource_cap_max', 'resource_cap_min', 'resource_eff', 'resource_min_use', 'resource_scale', 'storage_cap_equals', 'storage_cap_max', 'storage_cap_min', 'storage_cap_per_unit', 'storage_initial', 'storage_loss', 'units_equals', 'units_equals_systemwide', 'units_max', 'units_max_systemwide', 'units_min']
        allowed_costs: ['depreciation_rate', 'energy_cap', 'export', 'interest_rate', 'om_annual', 'om_annual_investment_fraction', 'om_con', 'om_prod', 'purchase', 'resource_area', 'resource_cap', 'storage_cap']
        allowed_switches: [cap_method, include_storage, resource_unit, resource_cap_equals_energy_cap, force_resource, export, allowed_carrier_con, allowed_carrier_prod]
        essentials:
            parent: null
        switches:
            resource_unit: energy
            cap_method: linear
            include_storage: False
            force_asynchronous_prod_con: false
            resource_cap_equals_energy_cap: false
            force_resource: false
            export: false
            allowed_carrier_prod: true
            allowed_carrier_con: False

    transmission:
        required_constraints: []
        allowed_constraints: ['energy_cap_equals', 'energy_cap_min', 'energy_cap_max', 'energy_cap_per_unit', 'energy_cap_scale', 'energy_eff', 'energy_eff_per_distance', 'force_asynchronous_prod_con', 'lifetime', 'one_way']
        allowed_costs: ['depreciation_rate', 'energy_cap', 'energy_cap_per_distance', 'interest_rate', 'om_annual', 'om_annual_investment_fraction', 'om_prod', 'purchase', 'purchase_per_distance']
        allowed_switches: [cap_method, one_way, allowed_carrier_con, allowed_carrier_prod]
        essentials:
            parent: null
        switches:
            cap_method: linear
            one_way: false
            allowed_carrier_con: true
            allowed_carrier_prod: true

##
# Default technology
##
techs:
    default_tech:
        essentials:
            carrier_in: false  # Defaults to false, allows technologies to define primary carrier(s) to consume
            carrier_in_2: false  # Defaults to false, allows technologies to define secondary carrier(s) to consume
            carrier_in_3: false  # Defaults to false, allows technologies to define tertiary carrier(s) to consume
            carrier_out: false  # Defaults to false, allows conversion technologies to define primary carrier(s) to produce
            carrier_out_2: false  # Defaults to false, allows conversion technologies to define secondary carrier(s) to produce
            carrier_out_3: false  # Defaults to false, allows conversion technologies to define tertiary carrier(s) to produce
            color: false  # Color to use when plotting results. If not defined, a random one will be chosen
            name: 'Default technology'  # Name of tech, used for plotting and analysis
            parent: null  # Parent tech_group. Must always be defined
            primary_carrier_in: false  # Selects the primary input carrier to associate with costs & constraints (if multiple primary input carriers are assigned)
            primary_carrier_out: false  # Selects the primary output carrier to associate with costs & constraints (if multiple primary output carriers are assigned)
        switches:
            cap_method: linear  # name: capacity method switch, one of 'linear' (LP model), 'binary' (uses purchase decision variable), or 'integer' (uses units and operating _units decision variables)
            include_storage: False  # name: boolean storage method swtich. Used for supply plus technologies to define a storage between resource consumption and carrier production
            force_asynchronous_prod_con: false  # name: Force asynchronous production consumption ¦ unit: boolean ¦ If True, carrier_prod and carrier_con cannot both occur in the same timestep
            resource_unit: energy  # name: Resource unit ¦ unit: N/A ¦ Sets the unit of ``resource`` to either ``energy`` (i.e. kWh), ``energy_per_area`` (i.e. kWh/m2), or ``energy_per_cap`` (i.e. kWh/kW). ``energy_per_area`` uses the ``resource_area`` decision variable to scale the available resource while ``energy_per_cap`` uses the ``energy_cap`` decision variable.
            resource_cap_equals_energy_cap: false  # name: Resource capacity equals energy cpacity ¦ unit: boolean ¦ If true, ``resource_cap`` is forced to equal ``energy_cap``
            force_resource: false  # name: Force resource ¦ unit: boolean ¦ Forces this technology to use all available ``resource``, rather than making it a maximum upper boundary (for production) or minimum lower boundary (for consumption). Static boolean, or from file as timeseries
            one_way: false  # name: One way ¦ unit: boolean ¦ Forces a transmission technology to only move energy in one direction on the link, in this case from `default_node_from` to `default_node_to`
            allowed_carrier_con: false  # name: Energy consumption ¦ unit: boolean ¦ Allow this technology to consume energy from the carrier (static boolean, or from file as timeseries).
            allowed_carrier_prod: false  # name: Energy production ¦ unit: boolean ¦ Allow this technology to supply energy to the carrier (static boolean, or from file as timeseries).
            export: false
        constraints:
            carrier_ratios: 1  # name: Carrier ratios ¦ unit: fraction ¦ Ratio of summed output of carriers in ['out_2', 'out_3'] / ['in_2', 'in_3'] to the summed output of carriers in 'out' / 'in'. given in a nested dictionary.
            energy_cap_per_storage_cap_min: 0 # name: Minimum energy capacity per storage capacity ¦ unit: hour :sup:`-1` ¦ ratio of minimum charge/discharge (kW) for a given storage capacity (kWh).
            energy_cap_per_storage_cap_max: .inf # name: Maximum energy capacity per storage capacity ¦ unit: hour :sup:`-1` ¦ ratio of maximum charge/discharge (kW) for a given storage capacity (kWh).
            energy_cap_per_storage_cap_equals: null # name: Tie energy capacity to storage capacity ¦ unit: hour :sup:`-1` ¦
            energy_cap_equals: null  # name: Specific installed energy capacity ¦ unit: kW ¦ fixes maximum/minimum if decision variables ``carrier_prod``/``carrier_con`` and overrides ``_max`` and ``_min`` constraints.
            energy_cap_equals_systemwide: null   # name: System-wide specific installed energy capacity ¦ unit: kW ¦ fixes the sum to a maximum/minimum, for a particular technology, of the decision variables ``carrier_prod``/``carrier_con`` over all nodes.
            energy_cap_max: .inf  # name: Maximum installed energy capacity ¦ unit: kW ¦ Limits decision variables ``carrier_prod``/``carrier_con`` to a maximum/minimum.
            energy_cap_max_systemwide: .inf  # name: System-wide maximum installed energy capacity ¦ unit: kW ¦ Limits the sum to a maximum/minimum, for a particular technology, of the decision variables ``carrier_prod``/``carrier_con`` over all nodes.
            energy_cap_min: 0  # name: Minimum installed energy capacity ¦ unit: kW ¦ Limits decision variables ``carrier_prod``/``carrier_con`` to a minimum/maximum.
            energy_cap_min_use: 0  # name: Minimum carrier production ¦ unit: fraction ¦ Set to a value between 0 and 1 to force minimum carrier production as a fraction of the technology maximum energy capacity. If non-zero and technology is not defined by ``units``, this will force the technology to operate above its minimum value at every timestep.
            energy_cap_per_unit: null  # name: Energy capacity per purchased unit ¦ unit: kW/unit ¦ Set the capacity of each integer unit of a technology purchased
            energy_cap_scale: 1.0  # name: Energy capacity scale ¦ unit: float ¦ Scale all ``energy_cap`` min/max/equals/total_max/total_equals constraints by this value
            energy_eff: 1.0  # name: Energy efficiency ¦ unit: fraction ¦ conversion efficiency (static, or from file as timeseries), from ``resource``/``storage``/``carrier_in`` (tech dependent) to ``carrier_out``.
            energy_eff_per_distance: 1.0 # name: Energy efficiency per distance ¦ unit: fraction/distance ¦ Set as value between 1 (no loss) and 0 (all energy lost).
            energy_ramping: 1  # name: Ramping rate ¦ unit: fraction / hour ¦ Set to ``false`` to disable ramping constraints, otherwise limit maximum carrier production to a fraction of maximum capacity, which increases by that fraction at each timestep.
            export_max: .inf  # name: Maximum allowed export ¦ unit: kW ¦ Maximum allowed export of produced energy carrier for a technology.
            export_carrier: null  # name: Export carrier ¦ unit: N/A ¦ Name of carrier to be exported. Must be an output carrier of the technology
            lifetime: null  # name: Technology lifetime ¦ unit: years ¦ Must be defined if fixed capital costs are defined. A reasonable value for many technologies is around 20-25 years.
            parasitic_eff: 1.0  # name: Plant parasitic efficiency ¦ unit: fraction ¦ Additional losses as energy gets transferred from the plant to the carrier (static, or from file as timeseries), e.g. due to plant parasitic consumption
            resource: .inf  # name: Available resource ¦ unit: kWh | kWh/m\ :sup:`2` | kWh/kW ¦ Maximum available resource (static, or from file as timeseries). Unit dictated by ``resource_unit``
            resource_area_equals: null  # name: Specific installed resource area ¦ unit: m\ :sup:`2` ¦
            resource_area_max: .inf  # name: Maximum usable resource area ¦ unit: m\ :sup:`2` ¦ If set to a finite value, restricts the usable area of the technology to this value.
            resource_area_min: 0  # name: Minimum usable resource area ¦ unit: m\ :sup:`2` ¦
            resource_area_per_energy_cap: null  # name: Resource area per energy capacity ¦ unit: m\ :sup: `2`/kW ¦ If set, forces ``resource_area`` to follow ``energy_cap`` with the given numerical ratio (e.g. setting to 1.5 means that ``resource_area == 1.5 * energy_cap``)
            resource_cap_equals: null  # name: Specific installed resource consumption capacity ¦ unit: kW ¦ overrides ``_max`` and ``_min`` constraints.
            resource_cap_max: .inf  # name: Maximum installed resource consumption capacity ¦ unit: kW ¦
            resource_cap_min: 0  # name: Minimum installed resource consumption capacity ¦ unit: kW ¦
            resource_eff: 1.0  # name: Resource efficiency ¦ unit: fraction ¦ Efficiency (static, or from file as timeseries) in capturing resource before it reaches storage (if storage is present) or conversion to carrier.
            resource_min_use: 0 # name: Minimum resource consumption ¦ unit: fraction ¦ Set to a value between 0 and 1 to force minimum resource consumption for production technologies
            resource_scale: 1.0  # name: Resource scale ¦ unit: fraction ¦ Scale resource (either static value or all values in timeseries) by this value
            storage_cap_equals: null  # name: Specific storage capacity ¦ unit: kWh ¦ If not defined, ``energy_cap_equals`` * ``energy_cap_per_storage_cap_max`` will be used as the capacity and overrides ``_max`` and ``_min`` constraints.
            storage_cap_max: .inf  # name: Maximum storage capacity ¦ unit: kWh ¦ If not defined, ``energy_cap_max`` * ``energy_cap_per_storage_cap_max`` will be used as the capacity.
            storage_cap_min: 0  # name: Minimum storage capacity ¦ unit: kWh ¦
            storage_cap_per_unit: null # name: Storage capacity per purchased unit ¦ unit: kWh/unit ¦ Set the storage capacity of each integer unit of a technology purchased.
            storage_discharge_depth: 0 # name: Storage depth of discharge ¦ unit: fraction ¦ Defines the minimum level of storage state of charge, as a fraction of total storage capacity
            storage_initial: 0  # name: Initial storage level ¦ unit: fraction ¦ Set stored energy in device at the first timestep, as a fraction of total storage capacity
            storage_loss: 0  # name: Storage loss rate ¦ unit: fraction/hour ¦ rate of storage loss per hour (static, or from file as timeseries), used to calculate lost stored energy as ``(1 - storage_loss)^hours_per_timestep``
            units_equals: null  # name: Specific number of purchased units ¦ unit: integer ¦ Turns the model from LP to MILP.
            units_equals_systemwide: null   # name: System-wide specific installed energy capacity ¦ unit: kW ¦ fixes the sum to a specific value, for a particular technology, of the decision variables ``carrier_prod``/``carrier_con`` over all nodes.
            units_max: .inf  # name: Maximum number of purchased units ¦ unit: integer ¦ Turns the model from LP to MILP.
            units_max_systemwide: .inf  # name: System-wide maximum installed energy capacity ¦ unit: kW ¦ Limits the sum to a maximum/minimum, for a particular technology, of the decision variables ``carrier_prod``/``carrier_con`` over all nodes.
            units_min: 0  # name: Minimum number of purchased units ¦ unit: integer ¦ Turns the model from LP to MILP.
        costs:
            default_cost:  # These costs are used for any value not defined for a given cost class
                energy_cap: 0  # name: Cost of energy capacity ¦ unit: kW :sub:`gross` :sup:`-1` ¦
                energy_cap_per_distance: 0  # name: Cost of energy capacity, per unit distance ¦ unit: kW :sub:`gross` :sup:`-1` / distance ¦ Applied to transmission links only
                export: 0  # name: Carrier export cost ¦ unit: kWh :sup:`-1` ¦ Usually used in the negative sense, as a subsidy.
                interest_rate: 0  # name: Interest rate ¦ unit: fraction ¦ Used when computing levelized costs
                om_annual: 0  # name: Yearly O&M costs ¦ unit: kW :sub:`energy_cap` :sup:`-1` ¦
                om_annual_investment_fraction: 0  # name: Fractional yearly O&M costs ¦ unit: fraction / total investment ¦
                om_con: 0  # name: Carrier consumption cost ¦ unit: kWh :sup:`-1` ¦ Applied to carrier consumption of a technology
                om_prod: 0  # name: Carrier production cost ¦ unit: kWh :sup:`-1` ¦ Applied to carrier production of a technology
                purchase: 0  # name: Purchase cost ¦ unit: unit :sup:`-1` ¦ Triggers a binary variable for that technology to say that it has been purchased or is applied to integer variable ``units``
                resource_area: 0  # name: Cost of resource area ¦ unit: m\ :sup:`-2` ¦
                resource_cap: 0  # name: Cost of resource consumption capacity ¦ unit: kW :sup:`-1` ¦
                storage_cap: 0  # name: Cost of storage capacity ¦ unit: kWh :sup:`-1` ¦
        exists: true

nodes:
    default_node:
        transmission_node: false # true only if no techs are defined (including complete ommission of the `techs` key). Automatically added during processing if not defined by user.
        coordinates: {}  # The node's x-y coordinates for distance calculations and plotting: {lat: ..., lon: ...} or {x: ..., y: ...}
        available_area: .inf  # This node's available land area (required if constraining technology deployment by area).
        techs: None  # A list of technologies, optionally with node-specific settings overriding the technology's global settings.
        exists: true

links:
    default_node_from,default_node_to:
        techs:
            default_tech:
                distance: null # Used for per_distance constraints, but automatically inferred from coordinates of nodes in a link if not given directly

        exists: true<|MERGE_RESOLUTION|>--- conflicted
+++ resolved
@@ -24,16 +24,11 @@
         spores_number: 3  # The number of SPORES to generate
         slack: 0.1  # The fraction above the cost-optimal cost to set the maximum cost during SPORES
         score_cost_class: spores_score  # The cost class to optimise against when generating SPORES
-<<<<<<< HEAD
-        slack_cost_class: monetary  # The cost class to use when limiting the `cost_max` constraint is assigned, for use alongside the slack and cost-optimal cost
-        objective_cost_class: {monetary: 0, spores_score: 1}
-=======
         objective_cost_class: {spores_score: 1, monetary: 0}  # The updated cost class weightings inthe objective when running SPORES
         slack_cost_group: null  # The group constraint name in which the `cost_max` constraint is assigned, for use alongside the slack and cost-optimal cost
         save_per_spore: false  # whether or not to save each SPORE run results separately or as one concatenated NetCDF. If True, "save_per_spore_path" or CLI argument "--to_netcdf" must be defined (to_netcdf will take precendence and be used a the directory name).
         save_per_spore_path: null  # file path for each spore run, which will be used if save_per_spore is used, and CLI command "--to_netcdf" is not defined. Will apply spore number using the python "format" method, so the path should include a "{}" at the position where the spore number should be included (e.g. "/path/to/spores/spore_{}.nc" will save results for SPORE 1 to "/path/to/spores/spore_1.nc"). The cost-optimal solution will be saved by using spore number 0.
         skip_cost_op: false  # whether or not to run the initial cost optimisation model to ascertain the cost-optimal cost and initial spores scores. If True, will take the group constraint and cost_energy_cap values directly.
->>>>>>> 88bd2fe4
     save_logs: null  # Directory into which to save logs and temporary files. Also turns on symbolic solver labels in the Pyomo backend
     solver_io: null  # What method the Pyomo backend should use to communicate with the solver
     solver_options: null  # A list of options, which are passed on to the chosen solver, and are therefore solver-dependent
