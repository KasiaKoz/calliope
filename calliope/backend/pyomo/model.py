--- conflicted
+++ resolved
@@ -17,31 +17,18 @@
 from pyomo.opt import SolverFactory
 
 # pyomo.environ is needed for pyomo solver plugins
-<<<<<<< HEAD
-import pyomo.environ  # noqa: F401
-
-# TempfileManager is required to set log directory
-from pyutilib.services import TempfileManager
-=======
 import pyomo.environ as pe  # pylint: disable=unused-import,import-error
 
 # TempfileManager is required to set log directory
 from pyomo.common.tempfiles import TempfileManager  # pylint: disable=import-error
->>>>>>> 88bd2fe4
 
 from calliope.backend.pyomo.util import (
     get_var,
     get_domain,
-<<<<<<< HEAD
     string_to_datetime,
     datetime_to_string,
 )
 from calliope.backend.subsets import create_valid_subset
-=======
-    datetime_to_string,
-    string_to_datetime,
-)
->>>>>>> 88bd2fe4
 from calliope.backend.pyomo import constraints
 from calliope.core.util.tools import load_function
 from calliope.core.util.logging import LogWriter
@@ -52,7 +39,6 @@
 logger = logging.getLogger(__name__)
 
 
-<<<<<<< HEAD
 def build_sets(model_data, backend_model):
     for coord_name, coord_vals in model_data.coords.items():
         setattr(
@@ -63,28 +49,6 @@
 
 
 def build_params(model_data, backend_model):
-=======
-def generate_model(model_data):
-    """
-    Generate a Pyomo model.
-
-    """
-
-    backend_model = po.ConcreteModel()
-    model_data = datetime_to_string(backend_model, model_data)
-
-    logger.info("Loading sets")
-    # Sets
-    for coord_name, coord_data in model_data.coords.items():
-        if not coord_data.shape:
-            continue
-        set_data = list(coord_data.data)
-        # Ensure that time steps are pandas.Timestamp objects
-        if isinstance(set_data[0], np.datetime64):
-            set_data = pd.to_datetime(set_data)
-        setattr(backend_model, coord_name, po.Set(initialize=set_data, ordered=True))
-    logger.info("Loading parameters")
->>>>>>> 88bd2fe4
     # "Parameters"
 
     backend_model.__calliope_defaults = AttrDict.from_yaml_string(
@@ -157,7 +121,6 @@
         )
 
 
-<<<<<<< HEAD
 def _load_rule_function(name):
     try:
         return getattr(constraints, name)
@@ -177,12 +140,6 @@
                 subset,
                 rule=_load_rule_function(f"{constraint_name}_constraint_rule"),
             ),
-=======
-    for c in constraints_to_add:
-        logger.info(f"creating {c} constraints")
-        load_function("calliope.backend.pyomo.constraints." + c + ".load_constraints")(
-            backend_model
->>>>>>> 88bd2fe4
         )
 
 
@@ -214,7 +171,6 @@
     )
     load_function(objective_function)(backend_model)
 
-<<<<<<< HEAD
 
 def generate_model(model_data):
     """
@@ -236,8 +192,6 @@
     # FIXME re-enable loading custom objectives
 
     # set datetime data back to datetime dtype
-=======
->>>>>>> 88bd2fe4
     model_data = string_to_datetime(backend_model, model_data)
 
     return backend_model
@@ -339,7 +293,6 @@
         )
         for i in backend_model.component_objects(ctype=po.Var)
     }
-<<<<<<< HEAD
     # Add in expressions, which are combinations of variables (e.g. costs)
     all_variables.update(
         {
@@ -356,24 +309,8 @@
     # Get any parameters that did not appear in the user's model.inputs Dataset
     all_params = {
         i.name: get_var(backend_model, i.name, expr=True)
-        for i in backend_model.component_objects(ctype=po.Param)
-        if i.name not in model_data.data_vars.keys()
-        and "objective_" not in i.name
-        and isinstance(i, po.base.param.IndexedParam)
-=======
-    all_variables.update(
-        {
-            i.name: get_var(backend_model, i.name, expr=True)
-            for i in backend_model.component_objects()
-            if isinstance(i, po.base.Expression)
-        }
-    )
-    # Get any parameters that did not appear in the user's model.inputs Dataset
-    all_params = {
-        i.name: get_var(backend_model, i.name, expr=True)
         for i in backend_model.component_objects(ctype=po.base.param.IndexedParam)
         if i.name not in model_data.data_vars.keys() and "objective_" not in i.name
->>>>>>> 88bd2fe4
     }
 
     results = string_to_datetime(
@@ -385,10 +322,7 @@
         for var in additional_inputs.data_vars:
             additional_inputs[var].attrs["is_result"] = 0
         model_data.update(additional_inputs)
-<<<<<<< HEAD
+        model_data = string_to_datetime(backend_model, model_data)
     results = string_to_datetime(backend_model, results)
-=======
-        model_data = string_to_datetime(backend_model, model_data)
->>>>>>> 88bd2fe4
 
     return results