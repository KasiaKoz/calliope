"""
Copyright (C) 2013-2017 Stefan Pfenninger.
Licensed under the Apache 2.0 License (see LICENSE file).

sets.py
~~~~~~~

Sets & sub-sets defined to reduce size of decision variables & constraints.

Sets are:

Main sets & sub-sets:
    m.y_demand: all demand sources
        m.y_sd_r_area: if any r_area constraints are defined (shared)
        m.y_sd_finite_r: if finite resource limit is defined (shared)
    m.y_supply: all basic supply technologies
        m.y_sd_r_area: if any r_area constraints are defined (shared)
        m.y_sd_finite_r: if finite resource limit is defined (shared)
    m.y_storage: specifically storage technologies
    m.y_supply_plus: all supply+ technologies
        m.y_sp_r_area: If any r_area constraints are defined
        m.y_sp_finite_r: if finite resource limit is defined
        m.y_sp_r2: if secondary resource is allowed
    m.y_conversion: all basic conversion technologies
    m.y_conversion_plus: all conversion+ technologies
        m.y_cp_2out: secondary carrier(s) out
        m.y_cp_3out: tertiary carrier(s) out
        m.y_cp_2in: secondary carrier(s) in
        m.y_cp_3in: tertiary carrier(s) in
    m.y_transmission: all transmission technologies
    m.y_unmet: dummy supply technologies to log

    m.x_trans: all transmission locations
    m.x_r: all locations which act as system sources/sinks
    m.x_store: all locations in which storage is allowed

Shared subsets:
    m.y_finite_r: shared between y_demand, y_supply, and y_supply_plus. Contains:
        m.y_sd_finite_r
        m.y_sp_finite_r
    m.y_r_area: shared between y_demand, y_supply, and y_supply_plus. Contains:
        m.y_sd_r_area
        m.y_sp_r_area

Meta-sets:
    m.y: all technologies, includes:
        m.y_demand
        m.y_supply
        m.y_storage
        m.y_supply_plus
        m.y_conversion
        m.y_conversion_plus
        m.y_transmission
    m.y_sd: all basic supply & demand technologies, includes:
        m.y_demand
        m.y_supply
    m.y_store: all technologies that have storage capabilities, includes:
        m.y_storage
        m.y_supply_plus

    m.x: all locations, includes:
        m.x_trans
        m.x_r
        m.x_store


"""

import numpy as np

from . import exceptions
from . import transmission


def init_set_y(model, _x):
    """
    Initialise sets and subsets of y
    """

    # Subset of transmission technologies, if any defined
    # Used to initialize transmission techs further below
    # (not yet added to main `y` set here)
    links = model.config_model.get_key('links', None)
    if links:
        _y_trans = transmission.get_transmission_techs(links)
        transmission_techs = list(set([list(v.keys())[0]
                                  for k, v in links.items()]))
        _x_trans = set()
        for link in links.keys():
            locs = link.split(',')
            _x_trans.add(locs[0])
            _x_trans.add(locs[1])
        _x_trans = list(_x_trans)
    else:
        _y_trans = []
        _x_trans = []
        transmission_techs = []

    _y = set()
    _x = _x.copy()
    for k, v in model.config_model.locations.items():
        if 'techs' in v.keys():
            if set(v.techs).intersection(transmission_techs): # transmission nodes have only tranmission techs in techs list
                _x.remove(k)
            else:
                for y in v.techs:
                    if y in model.config_model.techs:
                        _y.add(y)
                    else:
                        e = exceptions.ModelError
                        raise e('Location `{}` '
                                'uses undefined tech `{}`.'.format(k, y))
        else:
            e = exceptions.ModelError
            raise e('The region `' + k + '` does not allow any '
                    'technologies via `techs` nor does it have '
                    'links to other locations. Must give at '
                    'least one technology per region or link '
                    'to other regions.')
    _y = list(_y)

    # Potentially subset _y
    if model.config_run.get_key('subset_y', default=False):
        _y = [y for y in _y if y in model.config_run.subset_y]

    # Subset of technologies that are demand sources
    _y_demand = [y for y in _y if model.ischild(y, of='demand')]

    # Subset of supply technologies
    _y_supply = [y for y in _y if model.ischild(y, of='supply')]

    # Subset of supply_plus technologies
    _y_supply_plus = [y for y in _y if model.ischild(y, of='supply_plus')]

    # Subset of storage technologies
    _y_storage = [y for y in _y if model.ischild(y, of='storage')]

    # Subset of conversion technologies
<<<<<<< HEAD
    _y_conversion = [y for y in _y if model.ischild(y, of='conversion')]

    # Subset of conversion+ technologies
    _y_conversion_plus = [y for y in _y if model.ischild(y, of='conversion_plus')]

    # Subset of unmet technologies
    _y_unmet = [y for y in _y if model.ischild(y, of='unmet_demand')]

    # Subset of basic supply & demand technologies
    _y_sd = _y_supply + _y_demand + _y_unmet

    # Subset of storage technologies
    _y_store = [y for y in np.concatenate((_y_storage,_y_supply_plus)) if
                any([model.get_option(y + '.constraints.s_cap.max', x=x) +
                     model.get_option(y + '.constraints.s_time.max', x=x) +
                     model.get_option(y + '.constraints.s_cap.equals', x=x) +
                     model.get_option(y + '.constraints.c_rate', x=x)
                     for x in _x])]

    _y_sd_r_area = [y for y in _y_sd if
                    any([model.get_option(y + '.constraints.r_area.max', x=x) +
                         model.get_option(y + '.constraints.r_area.equals', x=x) +
                         model.get_option(y + '.constraints.r_area_per_e_cap', x=x)
                         for x in _x])]
=======
    _y_conv = [y for y in _y if model.ischild(y, of='conversion')]

    # Subset of supply, demand, storage technologies
    _y_pc = [y for y in _y
             if not model.ischild(y, of='conversion')
             or model.ischild(y, of='transmission')]

    # Subset of technologies that define es_prod/es_con
    _y_prod = ([y for y in _y if not model.ischild(y, of='demand')]
               + _y_trans)
    _y_con = ([y for y in _y if not model.ischild(y, of='supply')]
              + _y_trans)

    # Subset of technologies that are demand sources
    _y_demand = [y for y in _y if model.ischild(y, of='demand')]

    _y_export = []
    for y in _y:
        for x in _x:
            if model.get_option(y + '.export', x=x):
                _y_export.append(y)
                break

    # Subset of technologies that allow rb
    _y_rb = []
    for y in _y:
        for x in _x:
            if model.get_option(y + '.constraints.allow_rb', x=x) is True:
                _y_rb.append(y)
                break  # No need to look at other x

    # Subset of technologies with parasitics (carrier efficiency != 1.0)
    _y_p = []
    for y in _y:
        for x in _x:
            if model.get_option(y + '.constraints.c_eff', x=x) != 1.0:
                _y_p.append(y)
                break  # No need to look at other x
>>>>>>> 49ee231e

    _y_sp_r_area = [y for y in _y_supply_plus if
                    any([model.get_option(y + '.constraints.r_area.max', x=x) +
                         model.get_option(y + '.constraints.r_area.equals', x=x) +
                         model.get_option(y + '.constraints.r_area_per_e_cap', x=x)
                         for x in _x])]

    _y_r_area = _y_sd_r_area + _y_sp_r_area

    _y_sp_r2 = [y for y in _y_supply_plus if
               any([model.get_option(y + '.constraints.allow_r2', x=x)
                    for x in _x])]

    _y_cp_2out = [y for y in _y_conversion_plus
                  if model.get_option(y + '.carrier_out_2')]
    _y_cp_3out = [y for y in _y_conversion_plus
                  if model.get_option(y + '.carrier_out_3')]
    _y_cp_2in = [y for y in _y_conversion_plus
                 if model.get_option(y + '.carrier_in_2')]
    _y_cp_3in = [y for y in _y_conversion_plus
                 if model.get_option(y + '.carrier_in_3')]

    # subset of technologies allowing export
    _y_export = [y for y in _y
                 if any([model.get_option(y + '.export', x=x) for x in _x])]
    sets = {
        'y': _y,
<<<<<<< HEAD
        'y_demand': _y_demand,
        'y_supply': _y_supply,
        'y_supply_plus': _y_supply_plus,
        'y_storage': _y_storage,
        'y_conversion': _y_conversion,
        'y_conversion_plus': _y_conversion_plus,
        'y_unmet': _y_unmet,
        'y_sd': _y_sd,
        'y_store': _y_store,
        'y_sd_r_area': _y_sd_r_area,
        'y_sp_r_area': _y_sp_r_area,
        'y_r_area': _y_r_area,
        'y_sp_r2': _y_sp_r2,
        'y_cp_2out': _y_cp_2out,
        'y_cp_3out': _y_cp_3out,
        'y_cp_2in': _y_cp_2in,
        'y_cp_3in': _y_cp_3in,
        'y_transmission': _y_trans,
        'techs_transmission': transmission_techs,
        'x_transmission': _x_trans,
        'y_export': _y_export,
        'x_transmission_plus': _x
=======
        'y_conv': _y_conv,
        'y_pc': _y_pc,
        'y_prod': _y_prod,
        'y_con': _y_con,
        'y_rb': _y_rb,
        'y_p': _y_p,
        'y_trans': _y_trans,
        'techs_transmission': transmission_techs,
        'y_demand': _y_demand,
        'y_export': _y_export
>>>>>>> 49ee231e
    }


    return sets

def init_set_x(model):
    """
    Add subsets of x. x_transmission already set in init_set_y
    This function has to be run *after* init_set_y to ensure technology sets are
    already included in model._sets.
    """
    locations = model.config_model.locations
    # All locations which interact with the spatial boundary
    _x_r = [x for x in model._sets['x'] if
            set(model._sets['y_supply_plus'] +
            model._sets['y_sd']).intersection(locations[x].techs)]
    # All locations in which energy is stored
    _x_store = [x for x in model._sets['x'] if
                set(model._sets['y_store']).intersection(locations[x].techs)]
    # All locations which demand energy
    _x_demand = [x for x in model._sets['x'] if
                 set(model._sets['y_demand']).intersection(locations[x].techs)]
    # All locations in which energy is converted between carriers
    _x_conversion = [x for x in model._sets['x'] if
                     set(model._sets['y_conversion_plus'] +
                     model._sets['y_conversion']).intersection(locations[x].techs)]
    # All locations in which energy is exported
    _x_export = [x for x in model._sets['x'] if
                     set(model._sets['y_export']).intersection(locations[x].techs)]

    return {
        'x_r': _x_r,
        'x_store': _x_store,
        'x_demand': _x_demand,
        'x_conversion': _x_conversion,
        'x_export': _x_export
    }

def init_set_c(model):
    """
    Add all energy carriers to the set `c`.
    """
    def _check_if_dict(option):
        if isinstance(option, dict):
            return option.keys()
        else:
            return [option]
    _c = set()
    sets = model._sets
    for y in sets['y']:  # Only add carriers for allowed technologies
        if y in sets['y_supply'] or y in sets['y_supply_plus']:
            _c.update([model.get_option(y + '.carrier',
                                default=y + '.carrier_out')])
        if y in sets['y_demand']:
            _c.update([model.get_option(y + '.carrier',
                                default=y + '.carrier_in')])
        if y in sets['y_transmission'] or y in sets['y_storage']:
            _c.update([model.get_option(y + '.carrier')])
        if y in sets['y_conversion']:
            _c.update([model.get_option(y + '.carrier_in')])
            _c.update([model.get_option(y + '.carrier_out')])
        if y in sets['y_conversion_plus']:
            _c.update(_check_if_dict(model.get_option(y + '.carrier_in')))
            _c.update(_check_if_dict(model.get_option(y + '.carrier_out')))
        if y in sets['y_cp_2out']:
            _c.update(_check_if_dict(model.get_option(y + '.carrier_out_2')))
        if y in sets['y_cp_3out']:
            _c.update(_check_if_dict(model.get_option(y + '.carrier_out_3')))
        if y in sets['y_cp_2in']:
            _c.update(_check_if_dict(model.get_option(y + '.carrier_in_2')))
        if y in sets['y_cp_3in']:
            _c.update(_check_if_dict(model.get_option(y + '.carrier_in_3')))
    _c = _c.difference([True, False])
    return list(_c)



def init_y_trans(model):
    # Add transmission technologies to y, if any defined
    _y_trans = model._sets['y_transmission']

    if _y_trans:
        model._sets['y'].extend(_y_trans)

        # Add transmission tech columns to locations matrix
        for y in _y_trans:
            model._locations[y] = 0

        # Create representation of location-tech links
        tree = transmission.explode_transmission_tree(
            model.config_model.links, model._sets['x_transmission']
        )

        # Populate locations matrix with allowed techs and overrides
        if tree:
            for x in tree:
                for y in tree[x]:
                    # Allow the tech
                    model._locations.at[x, y] = 1
                    # Add constraints if needed
                    for c in tree[x][y].keys_nested():
                        colname = '_override.' + y + '.' + c
                        if colname not in model._locations.columns:
                            model._locations[colname] = np.nan
                        model._locations.at[x, colname] = tree[x][y].get_key(c)<|MERGE_RESOLUTION|>--- conflicted
+++ resolved
@@ -136,7 +136,7 @@
     _y_storage = [y for y in _y if model.ischild(y, of='storage')]
 
     # Subset of conversion technologies
-<<<<<<< HEAD
+
     _y_conversion = [y for y in _y if model.ischild(y, of='conversion')]
 
     # Subset of conversion+ technologies
@@ -161,47 +161,6 @@
                          model.get_option(y + '.constraints.r_area.equals', x=x) +
                          model.get_option(y + '.constraints.r_area_per_e_cap', x=x)
                          for x in _x])]
-=======
-    _y_conv = [y for y in _y if model.ischild(y, of='conversion')]
-
-    # Subset of supply, demand, storage technologies
-    _y_pc = [y for y in _y
-             if not model.ischild(y, of='conversion')
-             or model.ischild(y, of='transmission')]
-
-    # Subset of technologies that define es_prod/es_con
-    _y_prod = ([y for y in _y if not model.ischild(y, of='demand')]
-               + _y_trans)
-    _y_con = ([y for y in _y if not model.ischild(y, of='supply')]
-              + _y_trans)
-
-    # Subset of technologies that are demand sources
-    _y_demand = [y for y in _y if model.ischild(y, of='demand')]
-
-    _y_export = []
-    for y in _y:
-        for x in _x:
-            if model.get_option(y + '.export', x=x):
-                _y_export.append(y)
-                break
-
-    # Subset of technologies that allow rb
-    _y_rb = []
-    for y in _y:
-        for x in _x:
-            if model.get_option(y + '.constraints.allow_rb', x=x) is True:
-                _y_rb.append(y)
-                break  # No need to look at other x
-
-    # Subset of technologies with parasitics (carrier efficiency != 1.0)
-    _y_p = []
-    for y in _y:
-        for x in _x:
-            if model.get_option(y + '.constraints.c_eff', x=x) != 1.0:
-                _y_p.append(y)
-                break  # No need to look at other x
->>>>>>> 49ee231e
-
     _y_sp_r_area = [y for y in _y_supply_plus if
                     any([model.get_option(y + '.constraints.r_area.max', x=x) +
                          model.get_option(y + '.constraints.r_area.equals', x=x) +
@@ -228,7 +187,6 @@
                  if any([model.get_option(y + '.export', x=x) for x in _x])]
     sets = {
         'y': _y,
-<<<<<<< HEAD
         'y_demand': _y_demand,
         'y_supply': _y_supply,
         'y_supply_plus': _y_supply_plus,
@@ -251,18 +209,6 @@
         'x_transmission': _x_trans,
         'y_export': _y_export,
         'x_transmission_plus': _x
-=======
-        'y_conv': _y_conv,
-        'y_pc': _y_pc,
-        'y_prod': _y_prod,
-        'y_con': _y_con,
-        'y_rb': _y_rb,
-        'y_p': _y_p,
-        'y_trans': _y_trans,
-        'techs_transmission': transmission_techs,
-        'y_demand': _y_demand,
-        'y_export': _y_export
->>>>>>> 49ee231e
     }
 
 
